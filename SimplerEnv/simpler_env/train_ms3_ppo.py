--- conflicted
+++ resolved
@@ -358,11 +358,7 @@
             self.buffer.warmup(obs_img.cpu().numpy(), instruction)
             rollout_images = [[] for _ in range(self.args.num_envs)]
 
-<<<<<<< HEAD
-            print("instruction : ", instruction)
-=======
             print("instruction : ", instruction[0])
->>>>>>> 27cbdb78
 
             for step_idx in tqdm(range(self.args.training_len), desc="rollout"):
                 value, action, logprob = self.collect()
@@ -413,11 +409,7 @@
 
             # steps
             steps = (episode + 1) * self.args.episode_len * self.args.num_envs
-<<<<<<< HEAD
             # print(pprint.pformat({k: round(np.mean(v), 4) for k, v in env_infos.items()}))
-=======
-            print(pprint.pformat({k: round(np.mean(v), 4) for k, v in env_infos.items()}))
->>>>>>> 27cbdb78
 
             # eval
             if episode % self.args.interval_eval == self.args.interval_eval - 1 or episode == max_episodes - 1:
